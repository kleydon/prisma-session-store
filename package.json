{
  "name": "@quixo3/prisma-session-store",
  "description": "Prisma express-session store",
  "keywords": [
    "Prisma",
    "Express",
    "Session",
    "Memory",
    "Store",
    "TypeScript",
    "PASETO",
    "JWT"
  ],
  "version": "4.0.3",
  "license": "MIT",
  "author": "Krispin Leydon",
  "contributors": [
    "wSedlacek"
  ],
  "repository": {
    "type": "git",
    "url": "https://github.com/kleydon/prisma-session-store.git"
  },
  "bugs": {
    "url": "https://github.com/kleydon/prisma-session-store/issues"
  },
  "main": "dist/index.js",
  "types": "dist/index.d.ts",
  "files": [
    "dist",
    "README.md",
    "LICENSE"
  ],
  "scripts": {
    "build": "tsc --build tsconfig.lib.json",
    "lint": "npx eslint -c eslint.config.js --ext .ts 'src/**/*.ts' --ignore-pattern \"**/*.spec.ts\" --ignore-pattern  \"**/mocks/**/*.ts\"",
    "test": "jest --coverage",
    "clean": "tsc --build --clean | rm -r ./dist | rm -r ./node_modules | rm -r ./prisma/generated | rm -r ./prisma/migrations | rm -r ./prisma/dev.db",
    "prepare": "npx prisma generate && husky install",
    "prepublish": "npm run build",
    "commit": "cz"
  },
  "engines": {
    "node": ">=12.0"
  },
  "dependencies": {
    "@paralleldrive/cuid2": "^2.2.0",
    "ts-dedent": "^2.2.0",
    "type-fest": "^5.3.1"
  },
  "peerDependencies": {
    "@prisma/client": ">=2.16.1",
    "express-session": ">=1.17.1"
  },
  "devDependencies": {
    "@commitlint/cli": "^20.2.0",
    "@commitlint/config-conventional": "^20.2.0",
    "@prisma/adapter-better-sqlite3": "^7.2.0",
    "@prisma/client": "^7.2.0",
    "@semantic-release/changelog": "^6.0.3",
    "@semantic-release/git": "^10.0.1",
    "@types/better-sqlite3": "^7.6.13",
    "@types/express": "^5.0.6",
    "@types/express-session": "^1.17.4",
    "@types/jest": "^30.0.0",
    "@types/node": "^25.0.3",
    "@types/supertest": "^2.0.11",
    "@typescript-eslint/eslint-plugin": "^8.50.1",
    "@typescript-eslint/parser": "^8.50.1",
    "commitizen": "^4.3.1",
    "cz-conventional-changelog": "3.3.0",
    "dotenv": "^17.2.3",
    "eslint": "^9.39.2",
    "eslint-plugin-jsdoc": "^61.5.0",
    "eslint-plugin-prefer-arrow": "^1.2.3",
    "express": "^5.2.1",
    "express-session": "^1.17.2",
    "husky": "^9.1.7",
    "jest": "^30.2.0",
    "prettier": "^2.4.1",
    "pretty-quick": "^3.1.1",
    "prisma": "^7.2.0",
    "semantic-release": "^25.0.2",
<<<<<<< HEAD
    "supertest": "^6.1.6",
=======
    "supertest": "^7.1.4",
>>>>>>> 9db5c9db
    "ts-jest": "^29.4.6",
    "typescript": "^5.4.0"
  },
  "config": {
    "commitizen": {
      "path": "./node_modules/cz-conventional-changelog"
    }
  }
}<|MERGE_RESOLUTION|>--- conflicted
+++ resolved
@@ -81,11 +81,7 @@
     "pretty-quick": "^3.1.1",
     "prisma": "^7.2.0",
     "semantic-release": "^25.0.2",
-<<<<<<< HEAD
-    "supertest": "^6.1.6",
-=======
     "supertest": "^7.1.4",
->>>>>>> 9db5c9db
     "ts-jest": "^29.4.6",
     "typescript": "^5.4.0"
   },
